--- conflicted
+++ resolved
@@ -38,17 +38,13 @@
 
 1. **Harvesters**: Extract metadata from IoT data sources (e.g., SensorThings API)
 2. **Groupers**: Classify and organize sensors into meaningful groups
-<<<<<<< HEAD
 3. **Catalogers**: Register the processed metadata into data catalogs (e.g., SDDI/CKAN)
-=======
-3. **Cataloggers**: Register the processed metadata into data catalogs (e.g., SDDI/CKAN)
->>>>>>> 999b8e49
+
 
 Each component type follows a standardized interface, making it easy to extend with custom implementations.
 
 ## Quick Start
 
-<<<<<<< HEAD
 The following example sets up a complete pipeline with a SensorThings API harvester, a TELEClass grouper for classification, and an SDDI cataloger for registration:
 
 ```python
@@ -57,16 +53,6 @@
 from wrench.grouper import TELEClassGrouper
 from wrench.harvester import CatalogGenerator, SensorThingsHarvester
 from wrench.harvester import ContentGenerator
-=======
-The following example sets up a complete pipeline with a SensorThings API harvester, a TELEClass grouper for classification, and an SDDI catalogger for registration:
-
-```python
-from wrench.catalogger.sddi import SDDICatalogger
-from wrench.common.pipeline import Pipeline
-from wrench.grouper.teleclass.core.teleclass import TELEClassGrouper
-from wrench.harvester.sensorthings import SensorThingsHarvester
-from wrench.harvester.sensorthings.contentgenerator import ContentGenerator
->>>>>>> 999b8e49
 
 # Initialize components with their respective configurations
 harvester = SensorThingsHarvester(
@@ -76,21 +62,13 @@
 
 grouper = TELEClassGrouper(config="config/teleclass_config.yaml")
 
-<<<<<<< HEAD
 cataloger = SDDICataloger(config="config/sddi_config.yaml")
-=======
-catalogger = SDDICatalogger(config="config/sddi_config.yaml")
->>>>>>> 999b8e49
 
 # Assemble and run the pipeline
 pipeline = Pipeline(
     harvester=harvester,
     grouper=grouper,
-<<<<<<< HEAD
     cataloger=cataloger
-=======
-    catalogger=catalogger
->>>>>>> 999b8e49
 )
 
 pipeline.run()
@@ -106,21 +84,12 @@
 identifier: "city_sensors"
 title: "City Sensor Network"
 description: "Environmental sensors across the city"
-<<<<<<< HEAD
 
 pagination:
   page_delay: 0.2
   timeout: 60
   batch_size: 100
 
-=======
-
-pagination:
-  page_delay: 0.2
-  timeout: 60
-  batch_size: 100
-
->>>>>>> 999b8e49
 translator:
   url: "https://translate.example.org"
   source_lang: "de"
@@ -138,7 +107,6 @@
 ### Groupers
 
 Groupers organize sensors into logical groups:
-<<<<<<< HEAD
 
 - **TELEClassGrouper**: Taxonomy-enhanced classification using LLMs and corpus-based methods
 - Can be extended with custom grouping algorithms
@@ -148,17 +116,7 @@
 Catalogers register metadata into data catalogs:
 
 - **SDDICataloger**: Registers metadata into SDDI/CKAN-based catalogs
-=======
 
-- **TELEClassGrouper**: Taxonomy-enhanced classification using LLMs and corpus-based methods
-- Can be extended with custom grouping algorithms
-
-### Cataloggers
-
-Cataloggers register metadata into data catalogs:
-
-- **SDDICatalogger**: Registers metadata into SDDI/CKAN-based catalogs
->>>>>>> 999b8e49
 - Extensible interface for supporting other catalog systems
 
 ## Advanced Features
@@ -225,18 +183,6 @@
 
 This project is licensed under the MIT License - see the [LICENSE](LICENSE) file for details.
 
-<<<<<<< HEAD
-=======
-## Acknowledgments
-
-- FROST-Server community for their excellent SensorThings API implementation
-- LibreTranslate for providing open translation services
-- Pydantic team for their data validation library
-- Ollama for local LLM capabilities
-
----
-
->>>>>>> 999b8e49
 ## Support and Documentation
 
 For support, please:
